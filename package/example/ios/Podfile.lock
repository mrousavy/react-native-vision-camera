--- conflicted
+++ resolved
@@ -1274,7 +1274,6 @@
   - RNStaticSafeAreaInsets (2.2.0):
     - React-Core
   - RNVectorIcons (10.0.2):
-<<<<<<< HEAD
     - DoubleConversion
     - glog
     - hermes-engine
@@ -1296,27 +1295,16 @@
     - ReactCommon/turbomodule/core
     - Yoga
   - SocketRocket (0.7.0)
-  - VisionCamera (4.0.3):
-    - VisionCamera/Core (= 4.0.3)
-    - VisionCamera/FrameProcessors (= 4.0.3)
-    - VisionCamera/React (= 4.0.3)
-  - VisionCamera/Core (4.0.3)
-  - VisionCamera/FrameProcessors (4.0.3):
-=======
-    - RCT-Folly (= 2021.07.22.00)
-    - React-Core
-  - SocketRocket (0.6.1)
-  - VisionCamera (4.2.0):
-    - VisionCamera/Core (= 4.2.0)
-    - VisionCamera/FrameProcessors (= 4.2.0)
-    - VisionCamera/React (= 4.2.0)
-  - VisionCamera/Core (4.2.0)
-  - VisionCamera/FrameProcessors (4.2.0):
->>>>>>> ce211873
+  - VisionCamera (4.2.1):
+    - VisionCamera/Core (= 4.2.1)
+    - VisionCamera/FrameProcessors (= 4.2.1)
+    - VisionCamera/React (= 4.2.1)
+  - VisionCamera/Core (4.2.1)
+  - VisionCamera/FrameProcessors (4.2.1):
     - React
     - React-callinvoker
     - react-native-worklets-core
-  - VisionCamera/React (4.2.0):
+  - VisionCamera/React (4.2.1):
     - React-Core
     - VisionCamera/FrameProcessors
   - Yoga (0.0.0)
@@ -1574,7 +1562,7 @@
   react-native-safe-area-context: dcab599c527c2d7de2d76507a523d20a0b83823d
   react-native-skia: 80282ed176572d97f6abe128ddcb567e0c33fe93
   react-native-video: c26780b224543c62d5e1b2a7244a5cd1b50e8253
-  react-native-worklets-core: a316975bba20b73d47aa4d41bffb0ca984ba592e
+  react-native-worklets-core: f51430dd07bf5343d4918d28a4bb00fe8f98b982
   React-nativeconfig: b0073a590774e8b35192fead188a36d1dca23dec
   React-NativeModulesApple: df46ff3e3de5b842b30b4ca8a6caae6d7c8ab09f
   React-perflogger: 3d31e0d1e8ad891e43a09ac70b7b17a79773003a
@@ -1602,22 +1590,11 @@
   RNReanimated: 7ad0f08a845cb60955ee5d461d2156d7b9707118
   RNScreens: 23dad53fc9db1da2c93e647ae33fd7ce2bd49d60
   RNStaticSafeAreaInsets: 055ddbf5e476321720457cdaeec0ff2ba40ec1b8
-<<<<<<< HEAD
   RNVectorIcons: bb5ef9c4af43754ce1e0c0e6e186ed1428a79521
   SocketRocket: abac6f5de4d4d62d24e11868d7a2f427e0ef940d
-  VisionCamera: b633f90960feab2669b7a1c51f8a201dd0a5bfc3
+  VisionCamera: 20e83a85742e84998edfd7a28f13ec13bbd38fb8
   Yoga: b9a182ab00cf25926e7f79657d08c5d23c2d03b0
-=======
-  RNVectorIcons: 23b6e11af4aaf104d169b1b0afa7e5cf96c676ce
-  SocketRocket: f32cd54efbe0f095c4d7594881e52619cfe80b17
-  VisionCamera: 36e26146e9080bd78c101dd904723e424d0983a3
-  Yoga: 4c3aa327e4a6a23eeacd71f61c81df1bcdf677d5
->>>>>>> ce211873
 
 PODFILE CHECKSUM: 5022d9fde12d180b8665baca67c06a86eb6554a6
 
-<<<<<<< HEAD
-COCOAPODS: 1.15.2
-=======
-COCOAPODS: 1.11.3
->>>>>>> ce211873
+COCOAPODS: 1.15.2