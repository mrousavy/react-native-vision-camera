--- conflicted
+++ resolved
@@ -290,12 +290,7 @@
 
     if let delegate {
       // Call Frame Processor (delegate) for every Video Frame
-<<<<<<< HEAD
-      let relativeBufferOrientation = orientation.relativeTo(orientation: outputOrientation)
-      delegate.onFrame(sampleBuffer: sampleBuffer, orientation: relativeBufferOrientation, isMirrored: isMirrored)
-=======
-      delegate.onFrame(sampleBuffer: sampleBuffer, orientation: orientation)
->>>>>>> f39ca073
+      delegate.onFrame(sampleBuffer: sampleBuffer, orientation: orientation, isMirrored: isMirrored)
     }
   }
 
