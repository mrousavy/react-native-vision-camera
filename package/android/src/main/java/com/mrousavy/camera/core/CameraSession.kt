package com.mrousavy.camera.core

import android.Manifest
import android.content.Context
import android.content.pm.PackageManager
import android.graphics.ImageFormat
import android.graphics.Point
import android.hardware.camera2.CameraCaptureSession
import android.hardware.camera2.CameraCharacteristics
import android.hardware.camera2.CameraDevice
import android.hardware.camera2.CameraManager
import android.hardware.camera2.CameraMetadata
import android.hardware.camera2.CaptureRequest
import android.hardware.camera2.CaptureResult
import android.hardware.camera2.TotalCaptureResult
import android.hardware.camera2.params.MeteringRectangle
import android.media.Image
import android.media.ImageReader
import android.os.Build
import android.util.Log
import android.util.Range
import android.util.Size
import android.view.Surface
import android.view.SurfaceHolder
import androidx.core.content.ContextCompat
import com.google.mlkit.vision.barcode.common.Barcode
import com.mrousavy.camera.core.outputs.BarcodeScannerOutput
import com.mrousavy.camera.core.outputs.PhotoOutput
import com.mrousavy.camera.core.outputs.SurfaceOutput
import com.mrousavy.camera.core.outputs.VideoPipelineOutput
import com.mrousavy.camera.extensions.bigger
import com.mrousavy.camera.extensions.capture
import com.mrousavy.camera.extensions.closestToOrMax
import com.mrousavy.camera.extensions.createCaptureSession
import com.mrousavy.camera.extensions.createPhotoCaptureRequest
import com.mrousavy.camera.extensions.getPhotoSizes
import com.mrousavy.camera.extensions.getPreviewTargetSize
import com.mrousavy.camera.extensions.getVideoSizes
import com.mrousavy.camera.extensions.openCamera
import com.mrousavy.camera.extensions.setZoom
import com.mrousavy.camera.extensions.smaller
import com.mrousavy.camera.frameprocessor.FrameProcessor
import com.mrousavy.camera.types.Flash
import com.mrousavy.camera.types.Orientation
import com.mrousavy.camera.types.QualityPrioritization
import com.mrousavy.camera.types.RecordVideoOptions
import com.mrousavy.camera.types.Torch
import com.mrousavy.camera.types.VideoStabilizationMode
import com.mrousavy.camera.utils.ImageFormatUtils
import java.io.Closeable
import java.util.concurrent.CancellationException
import kotlin.coroutines.CoroutineContext
import kotlinx.coroutines.CoroutineScope
import kotlinx.coroutines.launch
import kotlinx.coroutines.runBlocking
import kotlinx.coroutines.sync.Mutex
import kotlinx.coroutines.sync.withLock

class CameraSession(private val context: Context, private val cameraManager: CameraManager, private val callback: CameraSessionCallback) :
  CameraManager.AvailabilityCallback(),
  Closeable,
  CoroutineScope {
  companion object {
    private const val TAG = "CameraSession"
  }

  // Camera Configuration
  private var configuration: CameraConfiguration? = null

  // Camera State
  private var cameraDevice: CameraDevice? = null
    set(value) {
      field = value
      cameraDeviceDetails = if (value != null) CameraDeviceDetails(cameraManager, value.id) else null
    }
  private var cameraDeviceDetails: CameraDeviceDetails? = null
  private var captureSession: CameraCaptureSession? = null
  private var previewRequest: CaptureRequest.Builder? = null
  private var photoOutput: PhotoOutput? = null
  private var videoOutput: VideoPipelineOutput? = null
  private var codeScannerOutput: BarcodeScannerOutput? = null
  private var previewView: PreviewView? = null
  private val photoOutputSynchronizer = PhotoOutputSynchronizer()
  private val mutex = Mutex()
  private var isDestroyed = false
  private var isRunning = false
    set(value) {
      if (field != value) {
        if (value) {
          callback.onStarted()
        } else {
          callback.onStopped()
        }
      }
      field = value
    }

  override val coroutineContext: CoroutineContext
    get() = CameraQueues.cameraQueue.coroutineDispatcher

  // Video Outputs
  private var recording: RecordingSession? = null
    set(value) {
      field = value
      updateVideoOutputs()
    }
  var frameProcessor: FrameProcessor? = null
    set(value) {
      field = value
      updateVideoOutputs()
    }

  val orientation: Orientation
    get() {
      val cameraId = configuration?.cameraId ?: return Orientation.PORTRAIT
      val characteristics = cameraManager.getCameraCharacteristics(cameraId)
      val sensorRotation = characteristics.get(CameraCharacteristics.SENSOR_ORIENTATION) ?: 0
      return Orientation.fromRotationDegrees(sensorRotation)
    }

  init {
    cameraManager.registerAvailabilityCallback(this, CameraQueues.cameraQueue.handler)
  }

  override fun close() {
    Log.i(TAG, "Closing CameraSession...")
    isDestroyed = true
    cameraManager.unregisterAvailabilityCallback(this)
    runBlocking {
      mutex.withLock {
        destroy()
        photoOutputSynchronizer.clear()
      }
    }
    Log.i(TAG, "CameraSession closed!")
  }

  override fun onCameraAvailable(cameraId: String) {
    super.onCameraAvailable(cameraId)
    if (this.configuration?.cameraId == cameraId && cameraDevice == null && configuration?.isActive == true) {
      Log.i(TAG, "Camera #$cameraId is now available again, trying to re-open it now...")
      launch {
        configure {
          // re-open CameraDevice if needed
        }
      }
    }
  }

  suspend fun configure(lambda: (configuration: CameraConfiguration) -> Unit) {
    Log.i(TAG, "configure { ... }: Waiting for lock...")

    mutex.withLock {
      // Let caller configure a new configuration for the Camera.
      val config = CameraConfiguration.copyOf(this.configuration)
      lambda(config)
      val diff = CameraConfiguration.difference(this.configuration, config)

      if (isDestroyed) {
        Log.i(TAG, "CameraSession is already destroyed. Skipping configure { ... }")
        return@withLock
      }

      Log.i(TAG, "configure { ... }: Updating CameraSession Configuration... $diff")

      try {
        val needsRebuild = config.isActive && (cameraDevice == null || captureSession == null)
        if (needsRebuild) {
          Log.i(TAG, "Need to rebuild CameraDevice and CameraCaptureSession...")
        }

        // Build up session or update any props
        if (diff.deviceChanged || needsRebuild) {
          // 1. cameraId changed, open device
          configureCameraDevice(config)
        }
        if (diff.outputsChanged || needsRebuild) {
          // 2. outputs changed, build new session
          configureOutputs(config)
        }
        if (diff.sidePropsChanged || needsRebuild) {
          // 3. zoom etc changed, update repeating request
          configureCaptureRequest(config)
        }

        Log.i(TAG, "Successfully updated CameraSession Configuration! isActive: ${config.isActive}")
        this.configuration = config

        // Notify about Camera initialization
        if (diff.deviceChanged && config.isActive) {
          callback.onInitialized()
        }
      } catch (error: Throwable) {
        Log.e(TAG, "Failed to configure CameraSession! Error: ${error.message}, isRunning: $isRunning, Config-Diff: $diff", error)
        callback.onError(error)
      }
    }
  }

  private fun destroy() {
    Log.i(TAG, "Destroying session..")
    cameraDevice?.close()
    cameraDevice = null

    photoOutput?.close()
    photoOutput = null
    videoOutput?.close()
    videoOutput = null
    codeScannerOutput?.close()
    codeScannerOutput = null

    isRunning = false
  }

  fun createPreviewView(context: Context): PreviewView {
    val previewView = PreviewView(
      context,
      object : SurfaceHolder.Callback {
        override fun surfaceCreated(holder: SurfaceHolder) {
          Log.i(TAG, "PreviewView Surface created! ${holder.surface}")
          createPreviewOutput(holder.surface)
        }

        override fun surfaceChanged(holder: SurfaceHolder, format: Int, width: Int, height: Int) {
          Log.i(TAG, "PreviewView Surface updated! ${holder.surface} $width x $height")
        }

        override fun surfaceDestroyed(holder: SurfaceHolder) {
          Log.i(TAG, "PreviewView Surface destroyed! ${holder.surface}")
          destroyPreviewOutputSync()
        }
      }
    )
    this.previewView = previewView
    return previewView
  }

  private fun createPreviewOutput(surface: Surface) {
    Log.i(TAG, "Setting Preview Output...")
    launch {
      configure { config ->
        config.preview = CameraConfiguration.Output.Enabled.create(CameraConfiguration.Preview(surface))
      }
    }
  }

  private fun destroyPreviewOutputSync() {
    Log.i(TAG, "Destroying Preview Output...")
    runBlocking {
      configure { config ->
        config.preview = CameraConfiguration.Output.Disabled.create()
      }
    }
    Log.i(TAG, "Preview Output destroyed!")
  }

  /**
   * Set up the `CameraDevice` (`cameraId`)
   */
  private suspend fun configureCameraDevice(configuration: CameraConfiguration) {
    if (!configuration.isActive) {
      // If isActive=false, we don't care if the device is opened or closed.
      // Android OS can close the CameraDevice if it needs it, otherwise we keep it warm.
      Log.i(TAG, "isActive is false, skipping CameraDevice configuration.")
      return
    }

    if (cameraDevice != null) {
      // Close existing device
      Log.i(TAG, "Closing previous Camera #${cameraDevice?.id}...")
      cameraDevice?.close()
      cameraDevice = null
    }
    isRunning = false

    // Check Camera Permission
    val cameraPermission = ContextCompat.checkSelfPermission(context, Manifest.permission.CAMERA)
    if (cameraPermission != PackageManager.PERMISSION_GRANTED) throw CameraPermissionError()

    // Open new device
    val cameraId = configuration.cameraId ?: throw NoCameraDeviceError()
    Log.i(TAG, "Configuring Camera #$cameraId...")
    cameraDevice = cameraManager.openCamera(cameraId, { device, error ->
      if (cameraDevice != device) {
        // a previous device has been disconnected, but we already have a new one.
        // this is just normal behavior
        return@openCamera
      }

      this.cameraDevice = null
      isRunning = false

      if (error != null) {
        Log.e(TAG, "Camera #${device.id} has been unexpectedly disconnected!", error)
        callback.onError(error)
      } else {
        Log.i(TAG, "Camera #${device.id} has been gracefully disconnected!")
      }
    }, CameraQueues.cameraQueue)

    Log.i(TAG, "Successfully configured Camera #$cameraId!")
  }

  /**
   * Set up the `CaptureSession` with all outputs (preview, photo, video, codeScanner) and their HDR/Format settings.
   */
  private suspend fun configureOutputs(configuration: CameraConfiguration) {
    if (!configuration.isActive) {
      Log.i(TAG, "isActive is false, skipping CameraCaptureSession configuration.")
      return
    }
    val cameraDevice = cameraDevice
    if (cameraDevice == null) {
      Log.i(TAG, "CameraSession hasn't configured a CameraDevice, skipping session configuration...")
      return
    }

    // Destroy previous outputs
    Log.i(TAG, "Destroying previous outputs...")
    photoOutput?.close()
    photoOutput = null
    videoOutput?.close()
    videoOutput = null
    codeScannerOutput?.close()
    codeScannerOutput = null
    isRunning = false

    val characteristics = cameraManager.getCameraCharacteristics(cameraDevice.id)
    val format = configuration.format

    Log.i(TAG, "Creating outputs for Camera #${cameraDevice.id}...")

    val isSelfie = characteristics.get(CameraCharacteristics.LENS_FACING) == CameraCharacteristics.LENS_FACING_FRONT

    val outputs = mutableListOf<SurfaceOutput>()

    // Photo Output
    val photo = configuration.photo as? CameraConfiguration.Output.Enabled<CameraConfiguration.Photo>
    if (photo != null) {
      val imageFormat = ImageFormat.JPEG
      val sizes = characteristics.getPhotoSizes(imageFormat)
      val size = sizes.closestToOrMax(format?.photoSize)
      val maxImages = 10

      Log.i(TAG, "Adding ${size.width}x${size.height} Photo Output in ${ImageFormatUtils.imageFormatToString(imageFormat)}...")
      val imageReader = ImageReader.newInstance(size.width, size.height, imageFormat, maxImages)
      imageReader.setOnImageAvailableListener({ reader ->
        Log.i(TAG, "Photo Captured!")
        val image = reader.acquireLatestImage()
        onPhotoCaptured(image)
      }, CameraQueues.cameraQueue.handler)
      val output = PhotoOutput(imageReader, photo.config.enableHdr)
      outputs.add(output)
      photoOutput = output
    }

    // Video Output
    val video = configuration.video as? CameraConfiguration.Output.Enabled<CameraConfiguration.Video>
    if (video != null) {
      val imageFormat = video.config.pixelFormat.toImageFormat()
      val sizes = characteristics.getVideoSizes(cameraDevice.id, imageFormat)
      val size = sizes.closestToOrMax(format?.videoSize)

      Log.i(TAG, "Adding ${size.width}x${size.height} Video Output in ${ImageFormatUtils.imageFormatToString(imageFormat)}...")
      val videoPipeline = VideoPipeline(
        size.width,
        size.height,
        video.config.pixelFormat,
        isSelfie,
        video.config.enableFrameProcessor
      )
      val output = VideoPipelineOutput(videoPipeline, video.config.enableHdr)
      outputs.add(output)
      videoOutput = output
    }

    // Preview Output
    val preview = configuration.preview as? CameraConfiguration.Output.Enabled<CameraConfiguration.Preview>
    if (preview != null) {
      // Compute Preview Size based on chosen video size
      val videoSize = videoOutput?.size ?: format?.videoSize
      val size = if (videoSize != null) {
        val formatAspectRatio = videoSize.bigger.toDouble() / videoSize.smaller
        characteristics.getPreviewTargetSize(formatAspectRatio)
      } else {
        characteristics.getPreviewTargetSize(null)
      }

      val enableHdr = video?.config?.enableHdr ?: false

      Log.i(TAG, "Adding ${size.width}x${size.height} Preview Output...")
      val output = SurfaceOutput(
        preview.config.surface,
        size,
        SurfaceOutput.OutputType.PREVIEW,
        enableHdr
      )
      outputs.add(output)
      previewView?.size = size
    }

    // CodeScanner Output
    val codeScanner = configuration.codeScanner as? CameraConfiguration.Output.Enabled<CameraConfiguration.CodeScanner>
    if (codeScanner != null) {
      val imageFormat = ImageFormat.YUV_420_888
      val sizes = characteristics.getVideoSizes(cameraDevice.id, imageFormat)
      val size = sizes.closestToOrMax(Size(1280, 720))

      Log.i(TAG, "Adding ${size.width}x${size.height} CodeScanner Output in ${ImageFormatUtils.imageFormatToString(imageFormat)}...")
      val pipeline = CodeScannerPipeline(size, imageFormat, codeScanner.config, callback)
      val output = BarcodeScannerOutput(pipeline)
      outputs.add(output)
      codeScannerOutput = output
    }

    // Create session
    captureSession = cameraDevice.createCaptureSession(cameraManager, outputs, { session ->
      if (this.captureSession != session) {
        // a previous session has been closed, but we already have a new one.
        // this is just normal behavior
        return@createCaptureSession
      }

      // onClosed
      this.captureSession = null
      isRunning = false

      Log.i(TAG, "Camera Session $session has been closed.")
    }, CameraQueues.cameraQueue)

    Log.i(TAG, "Successfully configured Session with ${outputs.size} outputs for Camera #${cameraDevice.id}!")

    // Update Frame Processor and RecordingSession for newly changed output
    updateVideoOutputs()
  }

  private fun createRepeatingRequest(device: CameraDevice, targets: List<Surface>, config: CameraConfiguration): CaptureRequest {
<<<<<<< HEAD
    val deviceDetails = cameraDeviceDetails ?: CameraDeviceDetails(cameraManager, device.id)
=======
    val cameraCharacteristics = cameraManager.getCameraCharacteristics(device.id)
>>>>>>> 0d21bc3a

    val template = if (config.video.isEnabled) CameraDevice.TEMPLATE_RECORD else CameraDevice.TEMPLATE_PREVIEW
    val captureRequest = device.createCaptureRequest(template)

    targets.forEach { t -> captureRequest.addTarget(t) }
<<<<<<< HEAD

    val format = config.format

    // Set FPS
    val fps = config.fps
    if (fps != null) {
      if (format == null) throw PropRequiresFormatToBeNonNullError("fps")
      if (format.maxFps < fps) throw InvalidFpsError(fps)
=======

    // Set FPS
    // TODO: Check if the FPS range is actually supported in the current configuration.
    val fps = config.fps
    if (fps != null) {
>>>>>>> 0d21bc3a
      captureRequest.set(CaptureRequest.CONTROL_AE_TARGET_FPS_RANGE, Range(fps, fps))
    }

    // Set Video Stabilization
    if (config.videoStabilizationMode != VideoStabilizationMode.OFF) {
      if (format == null) throw PropRequiresFormatToBeNonNullError("videoStabilizationMode")
      if (!format.videoStabilizationModes.contains(
          config.videoStabilizationMode
        )
      ) {
        throw InvalidVideoStabilizationMode(config.videoStabilizationMode)
      }
    }
    when (config.videoStabilizationMode) {
      VideoStabilizationMode.OFF -> {
        // do nothing
      }
      VideoStabilizationMode.STANDARD -> {
        val mode = if (Build.VERSION.SDK_INT >=
          Build.VERSION_CODES.TIRAMISU
        ) {
          CaptureRequest.CONTROL_VIDEO_STABILIZATION_MODE_PREVIEW_STABILIZATION
        } else {
          CaptureRequest.CONTROL_VIDEO_STABILIZATION_MODE_ON
        }
        captureRequest.set(CaptureRequest.CONTROL_VIDEO_STABILIZATION_MODE, mode)
      }
      VideoStabilizationMode.CINEMATIC, VideoStabilizationMode.CINEMATIC_EXTENDED -> {
        captureRequest.set(CaptureRequest.LENS_OPTICAL_STABILIZATION_MODE, CaptureRequest.LENS_OPTICAL_STABILIZATION_MODE_ON)
      }
    }

    // Set HDR
<<<<<<< HEAD
    val video = config.video as? CameraConfiguration.Output.Enabled<CameraConfiguration.Video>
    val videoHdr = video?.config?.enableHdr
    if (videoHdr == true) {
      if (format == null) throw PropRequiresFormatToBeNonNullError("videoHdr")
      if (!format.supportsVideoHdr) throw InvalidVideoHdrError()
=======
    // TODO: Check if that value is even supported
    val video = config.video as? CameraConfiguration.Output.Enabled<CameraConfiguration.Video>
    val videoHdr = video?.config?.enableHdr
    if (videoHdr == true) {
>>>>>>> 0d21bc3a
      captureRequest.set(CaptureRequest.CONTROL_SCENE_MODE, CaptureRequest.CONTROL_SCENE_MODE_HDR)
    } else if (config.enableLowLightBoost) {
      if (!deviceDetails.supportsLowLightBoost) throw LowLightBoostNotSupportedError()
      captureRequest.set(CaptureRequest.CONTROL_SCENE_MODE, CaptureRequest.CONTROL_SCENE_MODE_NIGHT)
    }

    // Set Exposure Bias
    val exposure = config.exposure?.toInt()
    if (exposure != null) {
      val clamped = deviceDetails.exposureRange.clamp(exposure)
      captureRequest.set(CaptureRequest.CONTROL_AE_EXPOSURE_COMPENSATION, clamped)
    }

    // Set Zoom
    // TODO: Cache camera characteristics? Check perf.
    val cameraCharacteristics = cameraManager.getCameraCharacteristics(device.id)
    captureRequest.setZoom(config.zoom, cameraCharacteristics)

    // Set Torch
    if (config.torch == Torch.ON) {
      if (!deviceDetails.hasFlash) throw FlashUnavailableError()
      captureRequest.set(CaptureRequest.FLASH_MODE, CaptureRequest.FLASH_MODE_TORCH)
    }

    // Start repeating request if the Camera is active
    return captureRequest.build()
  }

  private fun configureCaptureRequest(config: CameraConfiguration) {
    val captureSession = captureSession

    if (!config.isActive) {
      isRunning = false
      return
    }
    if (captureSession == null) {
      Log.i(TAG, "CameraSession hasn't configured the capture session, skipping CaptureRequest...")
      return
    }

    val preview = config.preview as? CameraConfiguration.Output.Enabled<CameraConfiguration.Preview>
    val previewSurface = preview?.config?.surface
    val targets = listOfNotNull(previewSurface, videoOutput?.surface, codeScannerOutput?.surface)
    if (targets.isEmpty()) {
      Log.i(TAG, "CameraSession has no repeating outputs (Preview, Video, CodeScanner), skipping CaptureRequest...")
      return
    }

    val request = createRepeatingRequest(captureSession.device, targets, config)
    captureSession.setRepeatingRequest(request, null, null)
    isRunning = true
  }

  suspend fun takePhoto(
    qualityPrioritization: QualityPrioritization,
    flashMode: Flash,
    enableShutterSound: Boolean,
    enableRedEyeReduction: Boolean,
    enableAutoStabilization: Boolean,
    outputOrientation: Orientation
  ): CapturedPhoto {
    val captureSession = captureSession ?: throw CameraNotReadyError()
    val photoOutput = photoOutput ?: throw PhotoNotEnabledError()

    Log.i(TAG, "Photo capture 0/3 - preparing capture request (${photoOutput.size.width}x${photoOutput.size.height})...")

    val zoom = configuration?.zoom ?: 1f

    val cameraCharacteristics = cameraManager.getCameraCharacteristics(captureSession.device.id)
    val orientation = outputOrientation.toSensorRelativeOrientation(cameraCharacteristics)
    val captureRequest = captureSession.device.createPhotoCaptureRequest(
      cameraManager,
      photoOutput.surface,
      zoom,
      qualityPrioritization,
      flashMode,
      enableRedEyeReduction,
      enableAutoStabilization,
      photoOutput.enableHdr,
      orientation
    )
    Log.i(TAG, "Photo capture 1/3 - starting capture...")
    val result = captureSession.capture(captureRequest, enableShutterSound)
    val timestamp = result[CaptureResult.SENSOR_TIMESTAMP]!!
    Log.i(TAG, "Photo capture 2/3 complete - received metadata with timestamp $timestamp")
    try {
      val image = photoOutputSynchronizer.await(timestamp)

      val isMirrored = cameraCharacteristics.get(CameraCharacteristics.LENS_FACING) == CameraCharacteristics.LENS_FACING_FRONT

      Log.i(TAG, "Photo capture 3/3 complete - received ${image.width} x ${image.height} image.")
      return CapturedPhoto(image, result, orientation, isMirrored, image.format)
    } catch (e: CancellationException) {
      throw CaptureAbortedError(false)
    }
  }

  private fun onPhotoCaptured(image: Image) {
    Log.i(TAG, "Photo captured! ${image.width} x ${image.height}")
    photoOutputSynchronizer.set(image.timestamp, image)
  }

  private fun updateVideoOutputs() {
    val videoOutput = videoOutput ?: return
    Log.i(TAG, "Updating Video Outputs...")
    videoOutput.videoPipeline.setFrameProcessorOutput(frameProcessor)
    videoOutput.videoPipeline.setRecordingSessionOutput(recording)
  }

  suspend fun startRecording(
    enableAudio: Boolean,
    options: RecordVideoOptions,
    callback: (video: RecordingSession.Video) -> Unit,
    onError: (error: RecorderError) -> Unit
  ) {
    mutex.withLock {
      if (recording != null) throw RecordingInProgressError()
      val videoOutput = videoOutput ?: throw VideoNotEnabledError()
      val cameraDevice = cameraDevice ?: throw CameraNotReadyError()

      val fps = configuration?.fps ?: 30

      val recording = RecordingSession(
        context,
        cameraDevice.id,
        videoOutput.size,
        enableAudio,
        fps,
        videoOutput.enableHdr,
        orientation,
        options,
        callback,
        onError
      )
      recording.start()
      this.recording = recording
    }
  }

  suspend fun stopRecording() {
    mutex.withLock {
      val recording = recording ?: throw NoRecordingInProgressError()

      recording.stop()
      this.recording = null
    }
  }

  suspend fun pauseRecording() {
    mutex.withLock {
      val recording = recording ?: throw NoRecordingInProgressError()
      recording.pause()
    }
  }

  suspend fun resumeRecording() {
    mutex.withLock {
      val recording = recording ?: throw NoRecordingInProgressError()
      recording.resume()
    }
  }

  suspend fun focus(x: Int, y: Int): Unit = throw NotImplementedError("focus() is not yet implemented!")

  private suspend fun focus(point: Point) {
    mutex.withLock {
      // TODO: Fix this method
      val captureSession = captureSession ?: throw CameraNotReadyError()
      val request = previewRequest ?: throw CameraNotReadyError()

      val weight = MeteringRectangle.METERING_WEIGHT_MAX - 1
      val focusAreaTouch = MeteringRectangle(point, Size(150, 150), weight)

      // Quickly pause preview
      captureSession.stopRepeating()

      request.set(CaptureRequest.CONTROL_AF_TRIGGER, CameraMetadata.CONTROL_AF_TRIGGER_CANCEL)
      request.set(CaptureRequest.CONTROL_AF_MODE, CaptureRequest.CONTROL_AF_MODE_OFF)
      captureSession.capture(request.build(), null, null)

      // Add AF trigger with focus region
      val characteristics = cameraManager.getCameraCharacteristics(captureSession.device.id)
      val maxSupportedFocusRegions = characteristics.get(CameraCharacteristics.CONTROL_MAX_REGIONS_AE) ?: 0
      if (maxSupportedFocusRegions >= 1) {
        request.set(CaptureRequest.CONTROL_AF_REGIONS, arrayOf(focusAreaTouch))
      }
      request.set(CaptureRequest.CONTROL_MODE, CameraMetadata.CONTROL_MODE_AUTO)
      request.set(CaptureRequest.CONTROL_AF_MODE, CaptureRequest.CONTROL_AF_MODE_AUTO)
      request.set(CaptureRequest.CONTROL_AF_TRIGGER, CameraMetadata.CONTROL_AF_TRIGGER_START)

      captureSession.capture(request.build(), false)

      // Resume preview
      request.set(CaptureRequest.CONTROL_AF_TRIGGER, CaptureRequest.CONTROL_AF_TRIGGER_IDLE)
      captureSession.setRepeatingRequest(request.build(), null, null)
    }
  }

  data class CapturedPhoto(
    val image: Image,
    val metadata: TotalCaptureResult,
    val orientation: Orientation,
    val isMirrored: Boolean,
    val format: Int
  ) : Closeable {
    override fun close() {
      image.close()
    }
  }

  interface CameraSessionCallback {
    fun onError(error: Throwable)
    fun onInitialized()
    fun onStarted()
    fun onStopped()
    fun onCodeScanned(codes: List<Barcode>, scannerFrame: CodeScannerFrame)
  }
}<|MERGE_RESOLUTION|>--- conflicted
+++ resolved
@@ -435,17 +435,12 @@
   }
 
   private fun createRepeatingRequest(device: CameraDevice, targets: List<Surface>, config: CameraConfiguration): CaptureRequest {
-<<<<<<< HEAD
     val deviceDetails = cameraDeviceDetails ?: CameraDeviceDetails(cameraManager, device.id)
-=======
-    val cameraCharacteristics = cameraManager.getCameraCharacteristics(device.id)
->>>>>>> 0d21bc3a
 
     val template = if (config.video.isEnabled) CameraDevice.TEMPLATE_RECORD else CameraDevice.TEMPLATE_PREVIEW
     val captureRequest = device.createCaptureRequest(template)
 
     targets.forEach { t -> captureRequest.addTarget(t) }
-<<<<<<< HEAD
 
     val format = config.format
 
@@ -454,13 +449,6 @@
     if (fps != null) {
       if (format == null) throw PropRequiresFormatToBeNonNullError("fps")
       if (format.maxFps < fps) throw InvalidFpsError(fps)
-=======
-
-    // Set FPS
-    // TODO: Check if the FPS range is actually supported in the current configuration.
-    val fps = config.fps
-    if (fps != null) {
->>>>>>> 0d21bc3a
       captureRequest.set(CaptureRequest.CONTROL_AE_TARGET_FPS_RANGE, Range(fps, fps))
     }
 
@@ -494,18 +482,11 @@
     }
 
     // Set HDR
-<<<<<<< HEAD
     val video = config.video as? CameraConfiguration.Output.Enabled<CameraConfiguration.Video>
     val videoHdr = video?.config?.enableHdr
     if (videoHdr == true) {
       if (format == null) throw PropRequiresFormatToBeNonNullError("videoHdr")
       if (!format.supportsVideoHdr) throw InvalidVideoHdrError()
-=======
-    // TODO: Check if that value is even supported
-    val video = config.video as? CameraConfiguration.Output.Enabled<CameraConfiguration.Video>
-    val videoHdr = video?.config?.enableHdr
-    if (videoHdr == true) {
->>>>>>> 0d21bc3a
       captureRequest.set(CaptureRequest.CONTROL_SCENE_MODE, CaptureRequest.CONTROL_SCENE_MODE_HDR)
     } else if (config.enableLowLightBoost) {
       if (!deviceDetails.supportsLowLightBoost) throw LowLightBoostNotSupportedError()
