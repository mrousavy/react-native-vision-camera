package com.mrousavy.camera.core.outputs

import android.graphics.ImageFormat
import android.hardware.camera2.CameraCharacteristics
import android.hardware.camera2.CameraManager
import android.media.Image
import android.media.ImageReader
import android.util.Log
import android.util.Size
import android.view.Surface
import com.mrousavy.camera.CameraQueues
import com.mrousavy.camera.core.VideoPipeline
import com.mrousavy.camera.extensions.closestToOrMax
import com.mrousavy.camera.extensions.getPhotoSizes
import com.mrousavy.camera.extensions.getPreviewTargetSize
import com.mrousavy.camera.extensions.getVideoSizes
<<<<<<< HEAD
import com.mrousavy.camera.core.VideoPipeline
import com.mrousavy.camera.extensions.bigger
import com.mrousavy.camera.extensions.smaller
=======
>>>>>>> fffefa9d
import java.io.Closeable

class CameraOutputs(
  val cameraId: String,
  cameraManager: CameraManager,
  val preview: PreviewOutput? = null,
  val photo: PhotoOutput? = null,
  val video: VideoOutput? = null,
  val enableHdr: Boolean? = false,
  val callback: Callback
) : Closeable {
  companion object {
    private const val TAG = "CameraOutputs"
    const val PHOTO_OUTPUT_BUFFER_SIZE = 3
  }

<<<<<<< HEAD
  data class PreviewOutput(val surface: Surface, val targetSize: Size? = null)
  data class PhotoOutput(val targetSize: Size? = null,
                         val format: Int = ImageFormat.JPEG)
  data class VideoOutput(val targetSize: Size? = null,
                         val enableRecording: Boolean = false,
                         val enableFrameProcessor: Boolean? = false,
                         val format: Int = ImageFormat.PRIVATE)
=======
  data class PreviewOutput(val surface: Surface)
  data class PhotoOutput(val targetSize: Size? = null, val format: Int = ImageFormat.JPEG)
  data class VideoOutput(
    val targetSize: Size? = null,
    val enableRecording: Boolean = false,
    val enableFrameProcessor: Boolean? = false,
    val format: Int = ImageFormat.PRIVATE
  )
>>>>>>> fffefa9d

  interface Callback {
    fun onPhotoCaptured(image: Image)
  }

  var previewOutput: SurfaceOutput? = null
    private set
  var photoOutput: ImageReaderOutput? = null
    private set
  var videoOutput: VideoPipelineOutput? = null
    private set

  val size: Int
    get() {
      var size = 0
      if (previewOutput != null) size++
      if (photoOutput != null) size++
      if (videoOutput != null) size++
      return size
    }

  override fun equals(other: Any?): Boolean {
    if (other !is CameraOutputs) return false
<<<<<<< HEAD
    return this.cameraId == other.cameraId
      && this.preview?.surface == other.preview?.surface
      && this.preview?.targetSize == other.preview?.targetSize
      && this.photo?.targetSize == other.photo?.targetSize
      && this.photo?.format == other.photo?.format
      && this.video?.enableRecording == other.video?.enableRecording
      && this.video?.targetSize == other.video?.targetSize
      && this.video?.format == other.video?.format
      && this.enableHdr == other.enableHdr
=======
    return this.cameraId == other.cameraId &&
      this.preview?.surface == other.preview?.surface &&
      this.photo?.targetSize == other.photo?.targetSize &&
      this.photo?.format == other.photo?.format &&
      this.video?.enableRecording == other.video?.enableRecording &&
      this.video?.targetSize == other.video?.targetSize &&
      this.video?.format == other.video?.format &&
      this.enableHdr == other.enableHdr
>>>>>>> fffefa9d
  }

  override fun hashCode(): Int {
    var result = cameraId.hashCode()
    result += (preview?.hashCode() ?: 0)
    result += (photo?.hashCode() ?: 0)
    result += (video?.hashCode() ?: 0)
    return result
  }

  override fun close() {
    photoOutput?.close()
    videoOutput?.close()
  }

  override fun toString(): String {
    val strings = arrayListOf<String>()
    previewOutput?.let { strings.add(it.toString()) }
    photoOutput?.let { strings.add(it.toString()) }
    videoOutput?.let { strings.add(it.toString()) }
    return strings.joinToString(", ", "[", "]")
  }

  init {
    val characteristics = cameraManager.getCameraCharacteristics(cameraId)
    val isMirrored = characteristics.get(CameraCharacteristics.LENS_FACING) == CameraCharacteristics.LENS_FACING_FRONT

    Log.i(TAG, "Preparing Outputs for Camera $cameraId...")

    // Preview output: Low resolution repeating images (SurfaceView)
    if (preview != null) {
      Log.i(TAG, "Adding native preview view output.")
      val previewSizeAspectRatio = if (preview.targetSize != null) preview.targetSize.bigger.toDouble() / preview.targetSize.smaller else null
      previewOutput = SurfaceOutput(
        preview.surface,
        characteristics.getPreviewTargetSize(previewSizeAspectRatio),
        SurfaceOutput.OutputType.PREVIEW)
    }

    // Photo output: High quality still images (takePhoto())
    if (photo != null) {
      val size = characteristics.getPhotoSizes(photo.format).closestToOrMax(photo.targetSize)

      val imageReader = ImageReader.newInstance(size.width, size.height, photo.format, PHOTO_OUTPUT_BUFFER_SIZE)
      imageReader.setOnImageAvailableListener({ reader ->
        val image = reader.acquireLatestImage() ?: return@setOnImageAvailableListener
        callback.onPhotoCaptured(image)
      }, CameraQueues.cameraQueue.handler)

      Log.i(TAG, "Adding ${size.width}x${size.height} photo output. (Format: ${photo.format})")
      photoOutput = ImageReaderOutput(imageReader, SurfaceOutput.OutputType.PHOTO)
    }

    // Video output: High resolution repeating images (startRecording() or useFrameProcessor())
    if (video != null) {
      val size = characteristics.getVideoSizes(cameraId, video.format).closestToOrMax(video.targetSize)
      val videoPipeline = VideoPipeline(size.width, size.height, video.format, isMirrored)

      Log.i(TAG, "Adding ${size.width}x${size.height} video output. (Format: ${video.format})")
      videoOutput = VideoPipelineOutput(videoPipeline, SurfaceOutput.OutputType.VIDEO)
    }

    Log.i(TAG, "Prepared $size Outputs for Camera $cameraId!")
  }
}<|MERGE_RESOLUTION|>--- conflicted
+++ resolved
@@ -14,12 +14,8 @@
 import com.mrousavy.camera.extensions.getPhotoSizes
 import com.mrousavy.camera.extensions.getPreviewTargetSize
 import com.mrousavy.camera.extensions.getVideoSizes
-<<<<<<< HEAD
-import com.mrousavy.camera.core.VideoPipeline
 import com.mrousavy.camera.extensions.bigger
 import com.mrousavy.camera.extensions.smaller
-=======
->>>>>>> fffefa9d
 import java.io.Closeable
 
 class CameraOutputs(
@@ -36,16 +32,7 @@
     const val PHOTO_OUTPUT_BUFFER_SIZE = 3
   }
 
-<<<<<<< HEAD
   data class PreviewOutput(val surface: Surface, val targetSize: Size? = null)
-  data class PhotoOutput(val targetSize: Size? = null,
-                         val format: Int = ImageFormat.JPEG)
-  data class VideoOutput(val targetSize: Size? = null,
-                         val enableRecording: Boolean = false,
-                         val enableFrameProcessor: Boolean? = false,
-                         val format: Int = ImageFormat.PRIVATE)
-=======
-  data class PreviewOutput(val surface: Surface)
   data class PhotoOutput(val targetSize: Size? = null, val format: Int = ImageFormat.JPEG)
   data class VideoOutput(
     val targetSize: Size? = null,
@@ -53,7 +40,6 @@
     val enableFrameProcessor: Boolean? = false,
     val format: Int = ImageFormat.PRIVATE
   )
->>>>>>> fffefa9d
 
   interface Callback {
     fun onPhotoCaptured(image: Image)
@@ -77,26 +63,15 @@
 
   override fun equals(other: Any?): Boolean {
     if (other !is CameraOutputs) return false
-<<<<<<< HEAD
-    return this.cameraId == other.cameraId
-      && this.preview?.surface == other.preview?.surface
-      && this.preview?.targetSize == other.preview?.targetSize
-      && this.photo?.targetSize == other.photo?.targetSize
-      && this.photo?.format == other.photo?.format
-      && this.video?.enableRecording == other.video?.enableRecording
-      && this.video?.targetSize == other.video?.targetSize
-      && this.video?.format == other.video?.format
-      && this.enableHdr == other.enableHdr
-=======
-    return this.cameraId == other.cameraId &&
-      this.preview?.surface == other.preview?.surface &&
-      this.photo?.targetSize == other.photo?.targetSize &&
-      this.photo?.format == other.photo?.format &&
-      this.video?.enableRecording == other.video?.enableRecording &&
+    return this.cameraId == other.cameraId && 
+      this.preview?.surface == other.preview?.surface && 
+      this.preview?.targetSize == other.preview?.targetSize && 
+      this.photo?.targetSize == other.photo?.targetSize && 
+      this.photo?.format == other.photo?.format && 
+      this.video?.enableRecording == other.video?.enableRecording && 
       this.video?.targetSize == other.video?.targetSize &&
       this.video?.format == other.video?.format &&
       this.enableHdr == other.enableHdr
->>>>>>> fffefa9d
   }
 
   override fun hashCode(): Int {
