--- conflicted
+++ resolved
@@ -125,12 +125,8 @@
 
   override fun onDetachedFromWindow() {
     super.onDetachedFromWindow()
-<<<<<<< HEAD
     cameraSession.close()
-    updateLifecycle()
-=======
     launch { updateLifecycle() }
->>>>>>> 1e7059ca
   }
 
   private fun getPreviewTargetSize(): Size {
