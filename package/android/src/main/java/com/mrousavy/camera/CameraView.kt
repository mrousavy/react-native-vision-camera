package com.mrousavy.camera

import android.annotation.SuppressLint
import android.content.Context
import android.hardware.camera2.CameraManager
import android.util.Log
import android.view.ScaleGestureDetector
import android.widget.FrameLayout
import com.facebook.react.bridge.ReadableMap
import com.google.mlkit.vision.barcode.common.Barcode
import com.mrousavy.camera.core.CameraConfiguration
import com.mrousavy.camera.core.CameraQueues
import com.mrousavy.camera.core.CameraSession
import com.mrousavy.camera.core.CodeScannerFrame
import com.mrousavy.camera.core.PreviewView
import com.mrousavy.camera.extensions.installHierarchyFitter
import com.mrousavy.camera.frameprocessor.Frame
import com.mrousavy.camera.frameprocessor.FrameProcessor
import com.mrousavy.camera.types.CameraDeviceFormat
import com.mrousavy.camera.types.CodeScannerOptions
import com.mrousavy.camera.types.Orientation
import com.mrousavy.camera.types.PixelFormat
import com.mrousavy.camera.types.ResizeMode
import com.mrousavy.camera.types.Torch
import com.mrousavy.camera.types.VideoStabilizationMode
import kotlinx.coroutines.CoroutineScope
import kotlinx.coroutines.launch

//
// TODOs for the CameraView which are currently too hard to implement either because of CameraX' limitations, or my brain capacity.
//
// TODO: High-speed video recordings (export in CameraViewModule::getAvailableVideoDevices(), and set in CameraView::configurePreview()) (120FPS+)
// TODO: Better startRecording()/stopRecording() (promise + callback, wait for TurboModules/JSI)
// TODO: takePhoto() depth data
// TODO: takePhoto() raw capture
// TODO: takePhoto() return with jsi::Value Image reference for faster capture

@SuppressLint("ClickableViewAccessibility", "ViewConstructor", "MissingPermission")
class CameraView(context: Context) :
  FrameLayout(context),
<<<<<<< HEAD
  CameraSession.CameraSessionCallback {
=======
  CoroutineScope,
  CameraSession.Callback {
>>>>>>> af14f912
  companion object {
    const val TAG = "CameraView"
  }

  // react properties
  // props that require reconfiguring
  var cameraId: String? = null
  var enableDepthData = false
  var enableHighQualityPhotos: Boolean? = null
  var enablePortraitEffectsMatteDelivery = false

  // use-cases
  var photo: Boolean? = null
  var video: Boolean? = null
  var audio: Boolean? = null
  var enableFrameProcessor = false
  var pixelFormat: PixelFormat = PixelFormat.NATIVE

  // props that require format reconfiguring
  var format: ReadableMap? = null
  var fps: Int? = null
  var videoStabilizationMode: VideoStabilizationMode? = null
  var videoHdr = false
  var photoHdr = false
  var lowLightBoost: Boolean? = null // nullable bool

  // other props
  var isActive = false
  var torch: Torch = Torch.OFF
  var zoom: Float = 1f // in "factor"
  var exposure: Double = 1.0
  var orientation: Orientation = Orientation.PORTRAIT
  var enableZoomGesture: Boolean = false
    set(value) {
      field = value
      updateZoomGesture()
    }
  var resizeMode: ResizeMode = ResizeMode.COVER
    set(value) {
      previewView.resizeMode = value
      field = value
    }

  // code scanner
  var codeScannerOptions: CodeScannerOptions? = null

  // private properties
  private var isMounted = false
  internal val cameraManager = context.getSystemService(Context.CAMERA_SERVICE) as CameraManager

  // session
  internal val cameraSession: CameraSession
  private val previewView: PreviewView
  private var currentConfigureCall: Long = System.currentTimeMillis()

  internal var frameProcessor: FrameProcessor? = null

  private val coroutineScope = CoroutineScope(CameraQueues.cameraQueue.coroutineDispatcher)

  init {
    this.installHierarchyFitter()
    clipToOutline = true
    cameraSession = CameraSession(context, cameraManager, this)
    previewView = cameraSession.createPreviewView(context)
    addView(previewView)
  }

  override fun onAttachedToWindow() {
    if (!isMounted) {
      isMounted = true
      invokeOnViewReady()
    }
    update()
    super.onAttachedToWindow()
  }

  override fun onDetachedFromWindow() {
    update()
    super.onDetachedFromWindow()
  }

  fun destroy() {
    cameraSession.close()
  }

  fun update() {
    Log.i(TAG, "Updating CameraSession...")
    val now = System.currentTimeMillis()
    currentConfigureCall = now

    coroutineScope.launch {
      cameraSession.configure { config ->
        if (currentConfigureCall != now) {
          // configure waits for a lock, and if a new call to update() happens in the meantime we can drop this one.
          // this works similar to how React implemented concurrent rendering, the newer call to update() has higher priority.
          Log.i(TAG, "A new configure { ... } call arrived, aborting this one...")
          return@configure
        }

        // Input Camera Device
        config.cameraId = cameraId

        // Photo
        if (photo == true) {
          config.photo = CameraConfiguration.Output.Enabled.create(CameraConfiguration.Photo(photoHdr))
        } else {
          config.photo = CameraConfiguration.Output.Disabled.create()
        }

        // Video/Frame Processor
        if (video == true || enableFrameProcessor) {
          config.video = CameraConfiguration.Output.Enabled.create(
            CameraConfiguration.Video(
              videoHdr,
              pixelFormat,
              enableFrameProcessor
            )
          )
        } else {
          config.video = CameraConfiguration.Output.Disabled.create()
        }

        // Audio
        if (audio == true) {
          config.audio = CameraConfiguration.Output.Enabled.create(CameraConfiguration.Audio(Unit))
        } else {
          config.audio = CameraConfiguration.Output.Disabled.create()
        }

        // Code Scanner
        val codeScanner = codeScannerOptions
        if (codeScanner != null) {
          config.codeScanner = CameraConfiguration.Output.Enabled.create(
            CameraConfiguration.CodeScanner(codeScanner.codeTypes)
          )
        } else {
          config.codeScanner = CameraConfiguration.Output.Disabled.create()
        }

        // Orientation
        config.orientation = orientation

        // Format
        val format = format
        if (format != null) {
          config.format = CameraDeviceFormat.fromJSValue(format)
        } else {
          config.format = null
        }

        // Side-Props
        config.fps = fps
        config.enableLowLightBoost = lowLightBoost ?: false
        config.torch = torch
        config.exposure = exposure

        // Zoom
        config.zoom = zoom

        // isActive
        config.isActive = isActive && isAttachedToWindow
      }
    }
  }

  @SuppressLint("ClickableViewAccessibility")
  private fun updateZoomGesture() {
    if (enableZoomGesture) {
      val scaleGestureDetector = ScaleGestureDetector(
        context,
        object : ScaleGestureDetector.SimpleOnScaleGestureListener() {
          override fun onScale(detector: ScaleGestureDetector): Boolean {
            zoom *= detector.scaleFactor
            update()
            return true
          }
        }
      )
      setOnTouchListener { _, event ->
        scaleGestureDetector.onTouchEvent(event)
      }
    } else {
      setOnTouchListener(null)
    }
  }

  override fun onFrame(frame: Frame) {
    frameProcessor?.call(frame)
  }

  override fun onError(error: Throwable) {
    invokeOnError(error)
  }

  override fun onInitialized() {
    invokeOnInitialized()
  }

  override fun onStarted() {
    invokeOnStarted()
  }

  override fun onStopped() {
    invokeOnStopped()
  }

  override fun onCodeScanned(codes: List<Barcode>, scannerFrame: CodeScannerFrame) {
    invokeOnCodeScanned(codes, scannerFrame)
  }
}<|MERGE_RESOLUTION|>--- conflicted
+++ resolved
@@ -38,12 +38,7 @@
 @SuppressLint("ClickableViewAccessibility", "ViewConstructor", "MissingPermission")
 class CameraView(context: Context) :
   FrameLayout(context),
-<<<<<<< HEAD
-  CameraSession.CameraSessionCallback {
-=======
-  CoroutineScope,
   CameraSession.Callback {
->>>>>>> af14f912
   companion object {
     const val TAG = "CameraView"
   }
