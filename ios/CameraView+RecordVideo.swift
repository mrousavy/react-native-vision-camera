--- conflicted
+++ resolved
@@ -225,15 +225,9 @@
           let frame = Frame(retainedBuffer: sampleBuffer, orientation: self.bufferOrientation)
           frameProcessor(frame)
           perfSample.endPerformanceSampleCollection()
-
-<<<<<<< HEAD
-          self.isRunningFrameProcessor = false
-          lastFrameProcessorCall = DispatchTime.now()
-=======
             self.isRunningFrameProcessor = false
           }
           lastFrameProcessorCall = frameTime
->>>>>>> a65b8720
         } else {
           // we're still in the middle of executing a Frame Processor for a previous frame, so a frame was dropped.
           ReactLogger.log(level: .warning, message: "The Frame Processor took so long to execute that a frame was dropped.")
