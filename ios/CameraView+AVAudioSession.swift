--- conflicted
+++ resolved
@@ -55,10 +55,7 @@
     }
     removeAudioInput()
 
-<<<<<<< HEAD
     ReactLogger.log(level: .info, message: "Adding audio input...")
-=======
->>>>>>> cd180dc7
     captureSession.beginConfiguration()
     guard let audioDevice = AVCaptureDevice.default(for: .audio) else {
       throw CameraError.device(.microphoneUnavailable)
@@ -80,10 +77,7 @@
       return
     }
 
-<<<<<<< HEAD
     ReactLogger.log(level: .info, message: "Removing audio input...")
-=======
->>>>>>> cd180dc7
     captureSession.beginConfiguration()
     captureSession.removeInput(audioInput)
     audioDeviceInput = nil
