/* stylelint-disable docusaurus/copyright-header */
/**
 * Any CSS included here will be global. The classic template
 * bundles Infima by default. Infima is a CSS framework designed to
 * work well for content-centric websites.
 */

/* You can override the default Infima variables here. */
:root {
  --ifm-color-primary: rgb(131, 141, 129);
  --ifm-color-primary-dark: rgb(95, 102, 96);
  --ifm-color-primary-darker: rgb(85, 91, 87);
  --ifm-color-primary-darkest: rgb(63, 72, 67);
  --ifm-color-primary-light: rgb(153, 163, 149);
  --ifm-color-primary-lighter: rgb(156, 180, 173);
  --ifm-color-primary-lightest: rgb(195, 207, 204);
  --ifm-code-font-size: 95%;
}

.docusaurus-highlight-code-line {
  background-color: rgb(72, 77, 91);
  display: flex;
  margin: 0 calc(-1 * var(--ifm-pre-padding));
  padding: 0 var(--ifm-pre-padding);
}

<<<<<<< HEAD
div[role=tabpanel]:not([hidden]) {
  display: flow-root;
=======
img {
  border-radius: 15px;
}

/* align image to the right */
.image-container {
  float: right;
}

/* mobile screen; align center */
@media (max-width: 600px) {
  .image-container {
      float: none;
      text-align: center;
  }
}

/* wider screen; align right again */
@media (min-width: 600px) and (max-width: 997px) {
  .image-container {
    float: right;
  }
}

/* even wider screen but with sidebars; align center cuz we dont have enough space for right */
@media (min-width: 997px) and (max-width: 1145px) {
  .image-container {
    float: none;
    text-align: center;
  }
>>>>>>> b75abd59
}<|MERGE_RESOLUTION|>--- conflicted
+++ resolved
@@ -24,10 +24,10 @@
   padding: 0 var(--ifm-pre-padding);
 }
 
-<<<<<<< HEAD
 div[role=tabpanel]:not([hidden]) {
   display: flow-root;
-=======
+}
+
 img {
   border-radius: 15px;
 }
@@ -58,5 +58,4 @@
     float: none;
     text-align: center;
   }
->>>>>>> b75abd59
 }