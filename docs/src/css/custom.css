--- conflicted
+++ resolved
@@ -7,10 +7,7 @@
 
 :root {
   --ifm-code-font-size: 95%;
-<<<<<<< HEAD
   --ifm-font-family-monospace: "Fira Code"
-=======
-
   --docusaurus-highlighted-code-line-bg: rgb(229, 229, 232);
   --ifm-color-primary: rgb(79, 151, 77);
   --ifm-link-color: var(--ifm-color-primary);
@@ -82,7 +79,6 @@
 a:hover {
   text-decoration: none;
   color: var(--highlight-color);
->>>>>>> a1fbba8d
 }
 
 .theme-code-block {
