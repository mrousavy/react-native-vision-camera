--- conflicted
+++ resolved
@@ -58,9 +58,6 @@
 
 ## The `Frame`
 
-<<<<<<< HEAD
-Since Frame Processors run in [**Worklets**](https://github.com/margelo/react-native-worklets-core/blob/main/docs/WORKLETS.md), you can directly use JS values such as React state:
-=======
 A Frame Processor is called for every Camera frame, and exposes information about the frame in the [`Frame`](/docs/api/interfaces/Frame) parameter.
 The [`Frame`](/docs/api/interfaces/Frame) parameter wraps the native GPU-based frame buffer in a C++ HostObject (a ~1.5MB buffer at 4k), and allows you to access information such as it's resolution or pixel format directly from JS:
 
@@ -91,7 +88,6 @@
 ### Access JS values
 
 Since Frame Processors run in [**Worklets**](https://github.com/margelo/react-native-worklets-core/blob/main/docs/WORKLETS.md), you can directly use JS values such as React state which are readonly-copied into the Frame Processor:
->>>>>>> 2d66d589
 
 ```tsx
 // User can look for specific objects
@@ -105,11 +101,7 @@
 }, [targetObject])
 ```
 
-<<<<<<< HEAD
-You can also easily read from, and assign to [**Shared Values**](https://github.com/margelo/react-native-worklets-core/blob/main/docs/WORKLETS.md#shared-values) to create smooth, 60 FPS animations.
-=======
 ### Shared Values
->>>>>>> 2d66d589
 
 You can also easily read from, and assign to [**Shared Values**](https://github.com/margelo/react-native-worklets-core/blob/main/docs/WORKLETS.md#shared-values), which can be written to from inside a Frame Processor and read from any other context (either React JS, Skia, or Reanimated):
 
@@ -231,12 +223,8 @@
 When running frame processors, it is often important to choose an appropriate [format](/docs/guides/formats). Here are some general tips to consider:
 
 * If you are running heavy AI/ML calculations in your frame processor, make sure to [select a format](/docs/guides/formats) that has a lower resolution to optimize it's performance. You can also resize the Frame on-demand.
-<<<<<<< HEAD
-* Sometimes a frame processor plugin only works with specific [pixel formats](/docs/api/interfaces/CameraDeviceFormat#pixelformats). Some plugins (like MLKit) don't work with `x420` (which is `pixelFormat="yuv" + hdr={true}`).
-=======
 * Sometimes a frame processor plugin only works with specific [pixel formats](/docs/api/interfaces/CameraDeviceFormat#pixelformats). Some plugins (like Tensorflow Lite Models) don't work with `yuv`, so use a [`pixelFormat`](/docs/api/interfaces/CameraProps#pixelFormat) of `rgb` instead.
 * Some Frame Processor plugins don't work with HDR formats. In this case you need to disable [`hdr`](/docs/api/interfaces/CameraProps#hdr).
->>>>>>> 2d66d589
 
 ## Benchmarks
 
@@ -245,37 +233,7 @@
 * Fully natively (written in pure Objective-C, no React interaction at all), I have measured an average of **68ms** per call.
 * As a Frame Processor Plugin (written in Objective-C, called through a JS Frame Processor function), I have measured an average of **69ms** per call.
 
-<<<<<<< HEAD
-This means that **the Frame Processor API only takes ~1ms longer than a fully native implementation**, making it **the fastest and easiest way to run any sort of Frame Processing in React Native**.
-
-### Avoiding Frame-drops
-
-Frame Processors will be **synchronously** called for each frame the Camera sees and have to finish executing before the next frame arrives, otherwise the next frame(s) will be dropped. For a frame rate of **30 FPS**, you have about **33ms** to finish processing frames. For a QR Code Scanner, **5 FPS** (200ms) might suffice, while a object tracking AI might run at the same frame rate as the Camera itself (e.g. **60 FPS** (16ms)).
-
-### ESLint react-hooks plugin
-
-If you are using the [react-hooks ESLint plugin](https://www.npmjs.com/package/eslint-plugin-react-hooks), make sure to add `useFrameProcessor` to `additionalHooks` inside your ESLint config. (See ["advanced configuration"](https://www.npmjs.com/package/eslint-plugin-react-hooks#advanced-configuration))
-
-### Technical
-
-#### Frame Processors
-
-**Frame Processors** are JS functions that will be **workletized** using [react-native-worklets-core](https://github.com/margelo/react-native-worklets-core). They are created on a **parallel camera thread** using a separate JavaScript Runtime (_"VisionCamera JS-Runtime"_) and are **invoked synchronously** (using JSI) without ever going over the bridge. In a **Frame Processor** you can write normal JS code, call back to the React-JS Thread (e.g. `setState`), use [Shared Values](https://github.com/margelo/react-native-worklets-core/blob/main/docs/WORKLETS.md#shared-values) and call **Frame Processor Plugins**.
-
-#### Frame Processor Plugins
-
-**Frame Processor Plugins** are native functions (written in Objective-C, Swift, C++, Java or Kotlin) that are injected into the VisionCamera JS-Runtime. They can be **synchronously called** from your JS Frame Processors (using JSI) without ever going over the bridge. Because VisionCamera provides an easy-to-use plugin API, you can easily create a **Frame Processor Plugin** yourself. Some examples include [Barcode Scanning](https://developers.google.com/ml-kit/vision/barcode-scanning), [Face Detection](https://developers.google.com/ml-kit/vision/face-detection), [Image Labeling](https://developers.google.com/ml-kit/vision/image-labeling), [Text Recognition](https://developers.google.com/ml-kit/vision/text-recognition) and more.
-
-> Learn how to [**create Frame Processor Plugins**](frame-processors-plugins-overview), or check out the [**example Frame Processor Plugin for iOS**](https://github.com/mrousavy/react-native-vision-camera/blob/main/package/example/ios/Frame%20Processor%20Plugins/Example%20Plugin%20(Swift)/ExamplePluginSwift.swift) or [**Android**](https://github.com/mrousavy/react-native-vision-camera/blob/main/package/example/android/app/src/main/java/com/mrousavy/camera/example/ExampleFrameProcessorPlugin.java).
-
-#### The `Frame` object
-
-The Frame Processor gets called with a `Frame` object, which is a **JSI HostObject**. It holds a reference to the native (C++) Frame Image Buffer (~10 MB in size) and exposes properties such as `width`, `height`, `bytesPerRow` and more to JavaScript so you can synchronously access them. The `Frame` object can be passed around in JS, as well as returned from- and passed to a native **Frame Processor Plugin**.
-
-> See [**this tweet**](https://twitter.com/mrousavy/status/1412300883149393921) for more information.
-=======
 This means that the Frame Processor API only takes ~1ms longer than a fully native implementation, making it **the fastest and easiest way to run any sort of Frame Processing in React Native**.
->>>>>>> 2d66d589
 
 ## Disabling Frame Processors
 
