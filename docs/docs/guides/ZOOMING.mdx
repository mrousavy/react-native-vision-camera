--- conflicted
+++ resolved
@@ -17,11 +17,7 @@
 
 The `<Camera>` component already provides a natively implemented zoom gesture which you can enable with the [`enableZoomGesture`](/docs/api/interfaces/CameraProps#enablezoomgesture) prop. If you don't need any additional logic in your zoom gesture, you can skip to the next section.
 
-<<<<<<< HEAD
-While you can use any animation library to animate the `zoom` property (or use no animation library at all) it is recommended to use [react-native-reanimated](https://github.com/software-mansion/react-native-reanimated) to achieve best performance. Head over to their [Installation guide](https://docs.swmansion.com/react-native-reanimated/docs/installation) to install Reanimated if you haven't already.
-=======
 **🚀 Next section: [Focusing](focusing)**
->>>>>>> 2d66d589
 
 If you want to setup a custom gesture, such as the one in Snapchat or Instagram where you move up your finger while recording, first understand how zoom is expressed.
 
@@ -109,31 +105,6 @@
 }
 ```
 
-<<<<<<< HEAD
-### Min, Max and Neutral Zoom
-
-A Camera device has different minimum, maximum and neutral zoom values. Those values are expressed through the `CameraDevice`'s [`minZoom`](/docs/api/interfaces/CameraDevice#minzoom), [`maxZoom`](/docs/api/interfaces/CameraDevice#maxzoom) and [`neutralZoom`](/docs/api/interfaces/CameraDevice#neutralzoom) props, and are represented in "scale". So if the `maxZoom` property of a device is `2`, that means the view can be enlarged by twice it's zoom, aka the viewport halves.
-
-* The `minZoom` value is always `1`.
-* The `maxZoom` value can have very high values (such as `128`), but often you want to clamp this value to something realistic like `16`.
-* The `neutralZoom` value is often `1`, but can be larger than `1` for devices with "fish-eye" (ultra-wide-angle) cameras. In those cases, the user expects to be at whatever zoom value `neutralZoom` is (e.g. `2`) per default, and if he tries to zoom out even more, he goes to `minZoom` (`1`), which switches over to the "fish-eye" (ultra-wide-angle) camera as seen in this GIF:
-
-<div align="center">
-  <img src="/img/multi-camera.gif" width="55%" />
-</div>
-
-The Camera's `zoom` property expects values to be in the same "factor" scale as the `minZoom`, `neutralZoom` and `maxZoom` values - so if you pass `zoom={device.minZoom}` it is at the minimum available zoom, where as if you pass `zoom={device.maxZoom}` the maximum zoom value possible is zoomed in. It is recommended that you start at `device.neutralZoom` and let the user manually zoom out to the fish-eye camera on demand (if available).
-
-### Logarithmic scale
-
-A Camera's `zoom` property is represented in a **logarithmic scale**. That means, increasing from `1` to `2` will appear to be a much larger offset than increasing from `127` to `128`. If you want to implement a zoom gesture (`<PinchGestureHandler>`, `<PanGestureHandler>`), try to flatten the `zoom` property to a **linear scale** by raising it **exponentially**. (`zoom.value ** 2`)
-
-### Pinch-to-zoom
-
-The above example only demonstrates how to animate the `zoom` property. To actually implement pinch-to-zoom or pan-to-zoom, take a look at the [VisionCamera example app](https://github.com/mrousavy/react-native-vision-camera/tree/main/package/example), the pinch-to-zoom gesture can be found [here](https://github.com/mrousavy/react-native-vision-camera/blob/main/package/example/src/views/CaptureButton.tsx#L189-L208), and the pan-to-zoom gesture can be found [here](https://github.com/mrousavy/react-native-vision-camera/blob/d8551792e97eaa6fa768f54059ffce054bf748d9/example/src/views/CaptureButton.tsx#L185-L205). They implement a real world use-case, where the maximum zoom value is clamped to a realistic value, and the zoom responds very gracefully by using a logarithmic scale.
-
-=======
->>>>>>> 2d66d589
 <br />
 
 #### 🚀 Next section: [Focusing](focusing)