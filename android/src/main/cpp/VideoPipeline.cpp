--- conflicted
+++ resolved
@@ -115,7 +115,6 @@
   auto isSkiaFrameProcessor = _frameProcessor != nullptr && _frameProcessor->isInstanceOf(JSkiaFrameProcessor::javaClassStatic());
   if (isSkiaFrameProcessor) {
     // 4.1. If we have a Skia Frame Processor, prepare to render to an offscreen surface using Skia
-<<<<<<< HEAD
     jni::global_ref<JSkiaFrameProcessor::javaobject> skiaFrameProcessor = jni::static_ref_cast<JSkiaFrameProcessor::javaobject>(_frameProcessor);
     SkiaRenderer& skiaRenderer = skiaFrameProcessor->cthis()->getSkiaRenderer();
     auto drawCallback = [=](SkCanvas* canvas) {
@@ -136,15 +135,6 @@
       frame->cthis()->incrementRefCount();
       skiaFrameProcessor->cthis()->call(frame, canvas);
       frame->cthis()->decrementRefCount();
-=======
-    jni::global_ref<JSkiaFrameProcessor::javaobject> skiaFrameProcessor = static_ref_cast<JSkiaFrameProcessor::javaobject>(_frameProcessor);
-    SkiaRenderer& skiaRenderer = skiaFrameProcessor->cthis()->getSkiaRenderer();
-    auto drawCallback = [=](SkCanvas* canvas) {
-      auto frame = createFrame();
-      frame->incrementRefCount();
-      skiaFrameProcessor->cthis()->call(frame, canvas);
-      frame->decrementRefCount();
->>>>>>> 2513f710
     };
 
     // 4.2. Render to the offscreen surface using Skia
@@ -166,7 +156,6 @@
   } else {
     // 4.1. If we have a Frame Processor, call it
     if (_frameProcessor != nullptr) {
-<<<<<<< HEAD
       // Create a JFrame instance (this uses queues/recycling)
       auto frame = JFrame::create(texture.width,
                                   texture.height,
@@ -184,12 +173,6 @@
       frame->cthis()->incrementRefCount();
       _frameProcessor->cthis()->call(frame);
       frame->cthis()->decrementRefCount();
-=======
-      auto frame = createFrame();
-      frame->incrementRefCount();
-      _frameProcessor->cthis()->call(frame);
-      frame->decrementRefCount();
->>>>>>> 2513f710
     }
 
     // 4.2. Simply pass-through shader to render the texture to all output EGLSurfaces
