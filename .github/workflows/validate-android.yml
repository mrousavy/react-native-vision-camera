--- conflicted
+++ resolved
@@ -60,7 +60,6 @@
         uses: yutailang0119/action-android-lint@v3
         with:
           report-path: package/android/build/reports/*.xml
-<<<<<<< HEAD
   ktlint:
     name: Kotlin Lint
     runs-on: ubuntu-latest
@@ -80,15 +79,4 @@
       - uses: actions/upload-artifact@v3
         with:
           name: ktlint-report
-          path: ./package/android/build/*.xml
-=======
-  # ktlint:
-  #   name: Kotlin Lint
-  #   runs-on: ubuntu-latest
-  #   steps:
-  #     - uses: actions/checkout@v4
-  #     - name: Run KTLint
-  #       uses: mrousavy/action-ktlint@v1.7
-  #       with:
-  #         github_token: ${{ secrets.github_token }}
->>>>>>> a417be62
+          path: ./package/android/build/*.xml